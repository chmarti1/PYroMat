--- conflicted
+++ resolved
@@ -3,9 +3,9 @@
 PYroMat is an open-source Python-based software platform for retrieving
 the physical properties of substances.  For complete documentation, 
 visit
-  http://pythonhosted.org/PYroMat
+  https://chmarti1.github.io/PYroMat
 
-Chris Martin (c) 2015, 2017
+Chris Martin (c) 2015, 2017, 2018
 Released under the GNU General Publice License v3.0
   http://www.gnu.org/licenses/gpl-3.0.en.html
 
@@ -14,8 +14,8 @@
 To get started, retrieve a substance that is of interest
 and commit it to a variable that you will use later. The
 command below retrieves an object for Argon.
-  >>> import pyromat as pyro
-  >>> Ar = pyro.get('ig.Ar')
+  >>> import pyromat as pm
+  >>> Ar = pm.get('ig.Ar')
 
 Once created, these objects can be called on to recover
 thermodynamic properties given a temperature in K and
@@ -31,18 +31,14 @@
 
 For a complete list of all available species, use the info()
 function,
-  >>> pyro.info()
+  >>> pm.info()
 """
 
 # This is the athoritative version number.
 # utility.load_config() checks this value to establish the read-only version
 # setup.py looks for this line to establish the version at install
 # MUST be unindented
-<<<<<<< HEAD
-__version__ = "2.0.5"
-=======
 __version__ = "2.0.6"
->>>>>>> 663dbdea
 
 
 # loading the PYroMat utility functions
