--- conflicted
+++ resolved
@@ -115,11 +115,7 @@
 
 #content {
     width:700px;
-<<<<<<< HEAD
-    height:100vh;
-=======
 	height:100%;
->>>>>>> 5877374b
     text-align:justify;
     position:absolute;
     left:250px;
